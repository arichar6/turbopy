--- conflicted
+++ resolved
@@ -25,11 +25,7 @@
 after_success:
     - bash <(curl -s https://codecov.io/bash)
 
-<<<<<<< HEAD
-#after_success:
-=======
       #after_success:
->>>>>>> e3f13136
       # - codecov # submit coverage
       # test
       # - pytest --cov=turbopy tests/ | tee pytest.txt
